use alloc::collections::BTreeMap;
#[allow(unused_imports)] // this is a weird false alarm
use alloc::vec::Vec;
use core::fmt;
use memory_addr::{AddrRange, MemoryAddr};

use crate::{MappingBackend, MappingError, MappingResult, MemoryArea};

/// A container that maintains memory mappings ([`MemoryArea`]).
pub struct MemorySet<B: MappingBackend> {
    areas: BTreeMap<B::Addr, MemoryArea<B>>,
}

impl<B: MappingBackend> MemorySet<B> {
    /// Creates a new memory set.
    pub const fn new() -> Self {
        Self {
            areas: BTreeMap::new(),
        }
    }

    /// Returns the number of memory areas in the memory set.
    pub fn len(&self) -> usize {
        self.areas.len()
    }

    /// Returns `true` if the memory set contains no memory areas.
    pub fn is_empty(&self) -> bool {
        self.areas.is_empty()
    }

    /// Returns the iterator over all memory areas.
    pub fn iter(&self) -> impl Iterator<Item = &MemoryArea<B>> {
        self.areas.values()
    }

    /// Returns whether the given address range overlaps with any existing area.
    pub fn overlaps(&self, range: AddrRange<B::Addr>) -> bool {
        if let Some((_, before)) = self.areas.range(..range.start).last() {
            if before.va_range().overlaps(range) {
                return true;
            }
        }
        if let Some((_, after)) = self.areas.range(range.start..).next() {
            if after.va_range().overlaps(range) {
                return true;
            }
        }
        false
    }

    /// Finds the memory area that contains the given address.
    pub fn find(&self, addr: B::Addr) -> Option<&MemoryArea<B>> {
        let candidate = self.areas.range(..=addr).last().map(|(_, a)| a);
        candidate.filter(|a| a.va_range().contains(addr))
    }

    /// Finds the memory area that contains the given address.
    pub fn find_mut(&mut self, addr: B::Addr) -> Option<&mut MemoryArea<B>> {
        let candidate: Option<&mut MemoryArea<B>> =
            self.areas.range_mut(..=addr).last().map(|(_, a)| a);
        candidate.filter(|a| a.va_range().contains(addr))
    }

    /// Finds a free area that can accommodate the given size.
    ///
    /// The search starts from the given `hint` address, and the area should be
    /// within the given `limit` range.
    ///
    /// Returns the start address of the free area. Returns `None` if no such
    /// area is found.
    pub fn find_free_area(
        &self,
        hint: B::Addr,
        size: usize,
        limit: AddrRange<B::Addr>,
    ) -> Option<B::Addr> {
        // brute force: try each area's end address as the start.
        let mut last_end = hint.max(limit.start);
        if let Some((_, area)) = self.areas.range(..last_end).last() {
            last_end = last_end.max(area.end());
        }
        for (&addr, area) in self.areas.range(last_end..) {
            if last_end.checked_add(size).is_some_and(|end| end <= addr) {
                return Some(last_end);
            }
            last_end = area.end();
        }
        if last_end
            .checked_add(size)
            .is_some_and(|end| end <= limit.end)
        {
            Some(last_end)
        } else {
            None
        }
    }

    /// insert an existing memory area into the set.

    /// Add a new memory area without mapping.
    /// Useful for lazy.
    pub fn insert(&mut self, area: MemoryArea<B>) -> MappingResult {
        self.areas.insert(area.start(), area);
        Ok(())
    }
    pub fn delete(&mut self, vaddr: B::Addr) {
        self.areas.remove(&vaddr);
    }
    /// Add a new memory mapping.
    ///
    /// The mapping is represented by a [`MemoryArea`].
    ///
    /// If the new area overlaps with any existing area, the behavior is
    /// determined by the `unmap_overlap` parameter. If it is `true`, the
    /// overlapped regions will be unmapped first. Otherwise, it returns an
    /// error.
    pub fn map(
        &mut self,
        mut area: MemoryArea<B>,
        page_table: &mut B::PageTable,
        unmap_overlap: bool,
    ) -> MappingResult {
        if area.va_range().is_empty() {
            return Err(MappingError::InvalidParam);
        }

        if self.overlaps(area.va_range()) {
            if unmap_overlap {
                self.unmap(area.start(), area.size(), page_table)?;
            } else {
                return Err(MappingError::AlreadyExists);
            }
        }

        area.map_area(page_table)?;
        assert!(self.areas.insert(area.start(), area).is_none());
        Ok(())
    }

    /// Remove memory mappings within the given address range.
    ///
    /// All memory areas that are fully contained in the range will be removed
    /// directly. If the area intersects with the boundary, it will be shrinked.
    /// If the unmapped range is in the middle of an existing area, it will be
    /// split into two areas.
    pub fn unmap(
        &mut self,
        start: B::Addr,
        size: usize,
        page_table: &mut B::PageTable,
    ) -> MappingResult {
        let range =
            AddrRange::try_from_start_size(start, size).ok_or(MappingError::InvalidParam)?;
        if range.is_empty() {
            return Ok(());
        }

        let end = range.end;

        // Unmap entire areas that are contained by the range.
        self.areas.retain(|_, area| {
            if area.va_range().contained_in(range) {
                area.unmap_area(page_table).unwrap();
                false
            } else {
                true
            }
        });

        // Shrink right if the area intersects with the left boundary.
        if let Some((&before_start, before)) = self.areas.range_mut(..start).last() {
            let before_end = before.end();
            if before_end > start {
                if before_end <= end {
                    // the unmapped area is at the end of `before`.
                    before.shrink_right(start.sub_addr(before_start), page_table)?;
                } else {
                    // the unmapped area is in the middle `before`, need to split.
                    let right_part = before.split(end).unwrap();
                    before.shrink_right(start.sub_addr(before_start), page_table)?;
                    assert_eq!(right_part.start().into(), Into::<usize>::into(end));
                    self.areas.insert(end, right_part);
                }
            }
        }

        // Shrink left if the area intersects with the right boundary.
        if let Some((&after_start, after)) = self.areas.range_mut(start..).next() {
            let after_end = after.end();
            if after_start < end {
                // the unmapped area is at the start of `after`.
                let mut new_area = self.areas.remove(&after_start).unwrap();
                new_area.shrink_left(after_end.sub_addr(end), page_table)?;
                assert_eq!(new_area.start().into(), Into::<usize>::into(end));
                self.areas.insert(end, new_area);
            }
        }

        Ok(())
    }

    pub fn adjust_area(
        &mut self,
        area_addr: B::Addr,
        start: B::Addr,
        end: B::Addr,
        page_table: &mut B::PageTable,
    ) -> Result<(), MappingError> {
        let area = self.areas.get(&area_addr).unwrap();
        assert!(start.is_aligned_4k());
        assert!(end.is_aligned_4k());

        // 检查新的范围是否有效
        if start >= end {
            return Err(MappingError::InvalidParam);
        }

        // 当前区域的边界
        let current_start = area.start();
        let current_end = area.end();

        // 处理左边界的变化
        if start != current_start {
            if start < current_start {
                // 需要向左扩展
                // 新的总size = (current_end - start)
                if !self.overlaps(AddrRange::<B::Addr>::new(start, current_start))
                {
                    let area = self.areas.get_mut(&area_addr).unwrap();
                    unsafe {
                        area.extend_left(current_end.sub_addr(start), page_table)?;
                    }
                }else {
                    return Err(MappingError::InvalidParam);
                }
            } else {
                // 需要向右收缩
                // 新的总size = (current_end - start)
<<<<<<< HEAD
                let area = self.areas.get_mut(&area_addr).unwrap();
                unsafe {
                    area.shrink_left(current_end.sub_addr(start), page_table)?;
                }
=======

                area.shrink_left(current_end.sub_addr(start), page_table)?;
>>>>>>> 7baaf14f
            }
        }

        // 处理右边界的变化
        if end != current_end {
            if end > current_end {
                // 需要向右扩展
                // 新的总size = (end - current_start)
                if !self.overlaps(AddrRange::<B::Addr>::new(current_end, end))
                {
                    let area = self.areas.get_mut(&area_addr).unwrap();
                    unsafe {
                        area.extend_right(end.sub_addr(current_start), page_table)?;
                    }
                }else {
                    return Err(MappingError::InvalidParam);
                }
            } else {
                // 需要向左收缩
                // 新的总size = (end - current_start)
<<<<<<< HEAD
                let area = self.areas.get_mut(&area_addr).unwrap();
                unsafe {
                    area.shrink_right(end.sub_addr(current_start), page_table)?;
                }
=======
                area.shrink_right(end.sub_addr(current_start), page_table)?;
>>>>>>> 7baaf14f
            }
        }

        Ok(())
    }

    pub fn find_frame(&self, vaddr: B::Addr) -> Option<B::FrameTrackerRef> {
        if let Some(area) = self.find(vaddr) {
            return area.find_frame(vaddr);
        }
        None
    }

    pub fn insert_frame(
        &mut self,
        vaddr: B::Addr,
        frame: B::FrameTrackerRef,
    ) -> Option<B::FrameTrackerRef> {
        if let Some(area) = self.find_mut(vaddr) {
            return area.insert_frame(vaddr, frame);
        }
        None
    }

    /// Remap a vaddr to a new frame.pub fn remap_frame(&mut self, vaddr:
    /// B::Addr, new_frame: B::FrameTrackerImpl) {
    pub fn remap_frame(&mut self, vaddr: B::Addr, new_frame: B::FrameTrackerRef) {
        self.insert_frame(vaddr, new_frame)
            .expect("Frame not exist");
    }

    /// Remove all memory areas and the underlying mappings.
    pub fn clear(&mut self, page_table: &mut B::PageTable) -> MappingResult {
        for (_, area) in self.areas.iter_mut() {
            area.unmap_area(page_table)?;
        }
        self.areas.clear();
        Ok(())
    }

    /// Change the flags of memory mappings within the given address range.
    ///
    /// `update_flags` is a function that receives old flags and processes
    /// new flags (e.g., some flags can not be changed through this interface).
    /// It returns [`None`] if there is no bit to change.
    ///
    /// Memory areas will be skipped according to `update_flags`. Memory areas
    /// that are fully contained in the range or contains the range or
    /// intersects with the boundary will be handled similarly to `munmap`.
    pub fn protect(
        &mut self,
        start: B::Addr,
        size: usize,
        update_flags: impl Fn(B::Flags) -> Option<B::Flags>,
        page_table: &mut B::PageTable,
    ) -> MappingResult {
        let end = start.checked_add(size).ok_or(MappingError::InvalidParam)?;
        let mut to_insert = Vec::new();
        for (&area_start, area) in self.areas.iter_mut() {
            let area_end = area.end();

            if let Some(new_flags) = update_flags(area.flags()) {
                if area_start >= end {
                    // [ prot ]
                    //          [ area ]
                    break;
                } else if area_end <= start {
                    //          [ prot ]
                    // [ area ]
                    // Do nothing
                } else if area_start >= start && area_end <= end {
                    // [   prot   ]
                    //   [ area ]
                    area.protect_area(new_flags, page_table)?;
                    area.set_flags(new_flags);
                } else if area_start < start && area_end > end {
                    //        [ prot ]
                    // [ left | area | right ]
                    let right_part = area.split(end).unwrap();
                    let mut middle_part = area.split(start).unwrap();

                    middle_part.protect_area(new_flags, page_table)?;
                    middle_part.set_flags(new_flags);

                    to_insert.push((right_part.start(), right_part));
                    to_insert.push((middle_part.start(), middle_part));
                } else if area_end > end {
                    // [    prot ]
                    //   [  area | right ]
                    let right_part = area.split(end).unwrap();
                    area.protect_area(new_flags, page_table)?;
                    area.set_flags(new_flags);

                    to_insert.push((right_part.start(), right_part));
                } else {
                    //        [ prot    ]
                    // [ left |  area ]
                    let mut right_part = area.split(start).unwrap();
                    right_part.protect_area(new_flags, page_table)?;
                    right_part.set_flags(new_flags);

                    to_insert.push((right_part.start(), right_part));
                }
            }
        }
        self.areas.extend(to_insert);
        Ok(())
    }
}

impl<B: MappingBackend> fmt::Debug for MemorySet<B>
where
    B::Addr: fmt::Debug,
    B::Flags: fmt::Debug,
{
    fn fmt(&self, f: &mut fmt::Formatter) -> fmt::Result {
        f.debug_list().entries(self.areas.values()).finish()
    }
}<|MERGE_RESOLUTION|>--- conflicted
+++ resolved
@@ -207,7 +207,7 @@
         end: B::Addr,
         page_table: &mut B::PageTable,
     ) -> Result<(), MappingError> {
-        let area = self.areas.get(&area_addr).unwrap();
+        let area = self.areas.get_mut(&area_addr).unwrap();
         assert!(start.is_aligned_4k());
         assert!(end.is_aligned_4k());
 
@@ -225,27 +225,14 @@
             if start < current_start {
                 // 需要向左扩展
                 // 新的总size = (current_end - start)
-                if !self.overlaps(AddrRange::<B::Addr>::new(start, current_start))
-                {
-                    let area = self.areas.get_mut(&area_addr).unwrap();
-                    unsafe {
-                        area.extend_left(current_end.sub_addr(start), page_table)?;
-                    }
-                }else {
-                    return Err(MappingError::InvalidParam);
+                unsafe {
+                    area.extend_left(current_end.sub_addr(start), page_table)?;
                 }
             } else {
                 // 需要向右收缩
                 // 新的总size = (current_end - start)
-<<<<<<< HEAD
-                let area = self.areas.get_mut(&area_addr).unwrap();
-                unsafe {
-                    area.shrink_left(current_end.sub_addr(start), page_table)?;
-                }
-=======
 
                 area.shrink_left(current_end.sub_addr(start), page_table)?;
->>>>>>> 7baaf14f
             }
         }
 
@@ -254,26 +241,13 @@
             if end > current_end {
                 // 需要向右扩展
                 // 新的总size = (end - current_start)
-                if !self.overlaps(AddrRange::<B::Addr>::new(current_end, end))
-                {
-                    let area = self.areas.get_mut(&area_addr).unwrap();
-                    unsafe {
-                        area.extend_right(end.sub_addr(current_start), page_table)?;
-                    }
-                }else {
-                    return Err(MappingError::InvalidParam);
+                unsafe {
+                    area.extend_right(end.sub_addr(current_start), page_table)?;
                 }
             } else {
                 // 需要向左收缩
                 // 新的总size = (end - current_start)
-<<<<<<< HEAD
-                let area = self.areas.get_mut(&area_addr).unwrap();
-                unsafe {
-                    area.shrink_right(end.sub_addr(current_start), page_table)?;
-                }
-=======
                 area.shrink_right(end.sub_addr(current_start), page_table)?;
->>>>>>> 7baaf14f
             }
         }
 
